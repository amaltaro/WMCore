--- conflicted
+++ resolved
@@ -10,8 +10,4 @@
     from sqlalchemy.databases.oracle import OracleDialect
 except:
     from sqlalchemy.dialects.mysql.base import MySQLDialect
-<<<<<<< HEAD
-=======
-    from sqlalchemy.dialects.sqlite.base import SQLiteDialect
->>>>>>> f79b2296
     from sqlalchemy.dialects.oracle.base import OracleDialect