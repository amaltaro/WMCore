/**
 * Given a request name obtain the Resubmission requests where request is the input
 * collection.
 * @author Diego Ballesteros
 */
function(doc){
<<<<<<< HEAD
    if(doc.OriginalRequestName){
        emit(doc.OriginalRequestName, null);
=======
    if(doc["InitialTaskPath"]){
        emit(doc["InitialTaskPath"].split("/")[1], null);
>>>>>>> 4caf337c
    }
}<|MERGE_RESOLUTION|>--- conflicted
+++ resolved
@@ -4,12 +4,7 @@
  * @author Diego Ballesteros
  */
 function(doc){
-<<<<<<< HEAD
-    if(doc.OriginalRequestName){
-        emit(doc.OriginalRequestName, null);
-=======
-    if(doc["InitialTaskPath"]){
-        emit(doc["InitialTaskPath"].split("/")[1], null);
->>>>>>> 4caf337c
+    if(doc.InitialTaskPath){
+        emit(doc.InitialTaskPath.split("/")[1], null);
     }
 }